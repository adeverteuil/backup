--- conflicted
+++ resolved
@@ -103,11 +103,8 @@
             )
 
     def _run_host(self, host):
-<<<<<<< HEAD
         # TODO use the Cycle().overflow_cycle attribute.
-=======
         start_time = time.monotonic()
->>>>>>> ea4db118
         thisconfig = self.config[host]
         dest = os.path.join(thisconfig['dest'], host)
         hourlies = int(thisconfig['hourlies'])
